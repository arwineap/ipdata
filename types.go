--- conflicted
+++ resolved
@@ -114,26 +114,12 @@
     Type string `json:"type"`
 }
 
-<<<<<<< HEAD
-	// IsBogon is true if this IP address should be within a bogon filter:
-	// https://en.wikipedia.org/wiki/Bogon_filtering
-	IsBogon bool `json:"is_bogon"`
 
-	Scores Scores `json:"scores"`
-}
-
-type Scores struct {
-	VPNScore    int `json:"vpn_score"`
-	ProxyScore  int `json:"proxy_score"`
-	ThreatScore int `json:"threat_score"`
-	TrustScore  int `json:"trust_score"`
-=======
 type Scores struct {
     VPNScore    int `json:"vpn_score"`
     ProxyScore  int `json:"proxy_score"`
     ThreatScore int `json:"threat_score"`
     TrustScore  int `json:"trust_score"`
->>>>>>> d4b21d6d
 }
 
 type bulkIP struct {
